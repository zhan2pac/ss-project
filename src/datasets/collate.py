import torch


def collate_fn(dataset_items: list[dict]):
    """
    Collate and pad fields in the dataset items.
    Converts individual items into a batch.

    Args:
        dataset_items (list[dict]): list of objects from
            dataset.__getitem__.
    Returns:
        result_batch (dict[Tensor]): dict, containing batch-version
            of the tensors.
    """
    result_batch = {}

    result_batch["mixture"] = torch.cat([elem["mixture"] for elem in dataset_items], dim=0)  # [batch, time]
<<<<<<< HEAD
    if "video" in dataset_items[0]:
        result_batch["video"] = torch.cat([elem["video"] for elem in dataset_items], dim=0)  # [batch, 2, time, W, H]
    result_batch["sources"] = torch.cat([elem["sources"] for elem in dataset_items], dim=0)  # [batch, 2, time]
=======
    result_batch["video"] = torch.cat([elem["video"] for elem in dataset_items], dim=0)  # [batch, 2, time, W, H]
    if "sources" in dataset_items[0].keys():
        result_batch["sources"] = torch.cat([elem["sources"] for elem in dataset_items], dim=0)  # [batch, 2, time]
    result_batch["wav_path"] = [elem["wav_path"] for elem in dataset_items]
>>>>>>> 31e479cf
    result_batch["sample_rate"] = [elem["sample_rate"] for elem in dataset_items]

    return result_batch<|MERGE_RESOLUTION|>--- conflicted
+++ resolved
@@ -16,16 +16,11 @@
     result_batch = {}
 
     result_batch["mixture"] = torch.cat([elem["mixture"] for elem in dataset_items], dim=0)  # [batch, time]
-<<<<<<< HEAD
-    if "video" in dataset_items[0]:
+    if "video" in dataset_items[0].keys():
         result_batch["video"] = torch.cat([elem["video"] for elem in dataset_items], dim=0)  # [batch, 2, time, W, H]
-    result_batch["sources"] = torch.cat([elem["sources"] for elem in dataset_items], dim=0)  # [batch, 2, time]
-=======
-    result_batch["video"] = torch.cat([elem["video"] for elem in dataset_items], dim=0)  # [batch, 2, time, W, H]
     if "sources" in dataset_items[0].keys():
         result_batch["sources"] = torch.cat([elem["sources"] for elem in dataset_items], dim=0)  # [batch, 2, time]
     result_batch["wav_path"] = [elem["wav_path"] for elem in dataset_items]
->>>>>>> 31e479cf
     result_batch["sample_rate"] = [elem["sample_rate"] for elem in dataset_items]
 
     return result_batch