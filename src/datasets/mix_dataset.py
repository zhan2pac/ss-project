import random
from pathlib import Path

import numpy as np
import torch
import torchaudio
from torch.utils.data import Dataset

from src.utils.io_utils import ROOT_PATH


class MixDataset(Dataset):
    """
    Base class for the datasets.

    Given a proper index (list[dict]), allows to process different datasets
    for the same task in the identical manner. Therefore, to work with
    several datasets, the user only have to define index in a nested class.
    """

    def __init__(
        self,
        part,
        data_dir=None,
        shuffle_index=False,
        target_sr=16000,
        instance_transforms=None,
        use_video: bool = True,
    ):
        """
        Args:
            index (list[dict]): list, containing dict for each element of
                the dataset. The dict has required metadata information,
                such as label and object path.
            limit (int | None): if not None, limit the total number of elements
                in the dataset to 'limit' elements.
            shuffle_index (bool): if True, shuffle the index. Uses python
                random package with seed 42.
            instance_transforms (dict[Callable] | None): transforms that
                should be applied on the instance. Depend on the
                tensor name.
        """
        self.part = part
        self.target_sr = target_sr
        self.instance_transforms = instance_transforms
        self.use_video = use_video

        if data_dir is None:
            data_dir = ROOT_PATH / "data" / "dla_dataset"
            data_dir.mkdir(exist_ok=True, parents=True)
        else:
            data_dir = Path(data_dir).absolute().resolve()
        self._data_dir = data_dir

        audio_dataset_path = self._data_dir / "audio" / part
        video_dataset_path = self._data_dir / "mouths"

        index = []

        for i, wav_path in enumerate((audio_dataset_path / "mix").iterdir()):
            item = dict()
            item["mix"] = wav_path
            file_1, file_2 = str(wav_path.stem).split("_")

            item["video_1"] = video_dataset_path / (file_1 + ".npz")
            item["video_2"] = video_dataset_path / (file_2 + ".npz")

            if part != "test":
                item["s1"] = audio_dataset_path / "s1" / wav_path.name
                item["s2"] = audio_dataset_path / "s2" / wav_path.name

            index.append(item)

        if shuffle_index:
            index = self._shuffle_index(index)

        self._index = index

    def __getitem__(self, ind):
        """
        Get element from the index, preprocess it, and combine it
        into a dict.

        Notice that the choice of key names is defined by the template user.
        However, they should be consistent across dataset getitem, collate_fn,
        loss_function forward method, and model forward method.

        Args:
            ind (int): index in the self.index list.
        Returns:
            instance_data (dict): dict, containing instance
                (a single dataset element).
        """
        item = self._index[ind]

        mix_wav = self.load_audio(item["mix"])  # [1, time]

        if self.use_video:
            video_1 = self.load_video(item["video_1"])  # [1, time, W, H]
            video_2 = self.load_video(item["video_2"])  # [1, time, W, H]
            video = torch.stack([video_1, video_2], dim=1)  # [1, 2, time, W, H]

        if self.part == "test":
<<<<<<< HEAD
            if self.use_video:
                return {"mixture": mix_wav, "video": video, "sample_rate": self.target_sr}
            return {"mixture": mix_wav, "sample_rate": self.target_sr}
=======
            return {"mixture": mix_wav, "wav_path": item["mix"].name, "video": video, "sample_rate": self.target_sr}
>>>>>>> 31e479cf

        s1_wav = self.load_audio(item["s1"])
        s2_wav = self.load_audio(item["s2"])

        if self.instance_transforms and "audio" in self.instance_transforms.keys():
            audio_transform = self.instance_transforms["audio"]
            mix_wav = audio_transform(mix_wav)
            s1_wav = audio_transform(s1_wav)
            s2_wav = audio_transform(s2_wav)

        if self.instance_transforms and "video" in self.instance_transforms.keys():
            video_transform = self.instance_transforms["video"]
            video = video_transform(video)

        sources = torch.stack([s1_wav, s2_wav], dim=1)  # [1, 2, time]

<<<<<<< HEAD
        if self.use_video:
            return {"mixture": mix_wav, "sources": sources, "video": video, "sample_rate": self.target_sr}
        return {"mixture": mix_wav, "sources": sources, "sample_rate": self.target_sr}
=======
        return {
            "mixture": mix_wav,
            "wav_path": item["mix"].name,
            "sources": sources,
            "video": video,
            "sample_rate": self.target_sr,
        }
>>>>>>> 31e479cf

    def __len__(self):
        """
        Get length of the dataset (length of the index).
        """
        return len(self._index)

    def load_audio(self, path):
        audio_tensor, sr = torchaudio.load(str(path))
        assert audio_tensor.size(0) == 1, "Audio should have one channel"

        target_sr = self.target_sr
        if sr != target_sr:
            audio_tensor = torchaudio.functional.resample(audio_tensor, sr, target_sr)
        return audio_tensor

    def load_video(self, path):
        video_array = np.load(path)["data"]
        assert len(video_array.shape) == 3, "Video should have one channel"

        return torch.from_numpy(video_array).unsqueeze(0).to(torch.float32)  # for consistency

    def _shuffle_index(self, index):
        random.seed(42)
        random.shuffle(index)

        return index<|MERGE_RESOLUTION|>--- conflicted
+++ resolved
@@ -101,13 +101,9 @@
             video = torch.stack([video_1, video_2], dim=1)  # [1, 2, time, W, H]
 
         if self.part == "test":
-<<<<<<< HEAD
             if self.use_video:
-                return {"mixture": mix_wav, "video": video, "sample_rate": self.target_sr}
-            return {"mixture": mix_wav, "sample_rate": self.target_sr}
-=======
-            return {"mixture": mix_wav, "wav_path": item["mix"].name, "video": video, "sample_rate": self.target_sr}
->>>>>>> 31e479cf
+                return {"mixture": mix_wav, "wav_path": item["mix"].name, "video": video, "sample_rate": self.target_sr}
+            return {"mixture": mix_wav, "wav_path": item["mix"].name, "sample_rate": self.target_sr}
 
         s1_wav = self.load_audio(item["s1"])
         s2_wav = self.load_audio(item["s2"])
@@ -124,19 +120,15 @@
 
         sources = torch.stack([s1_wav, s2_wav], dim=1)  # [1, 2, time]
 
-<<<<<<< HEAD
         if self.use_video:
-            return {"mixture": mix_wav, "sources": sources, "video": video, "sample_rate": self.target_sr}
-        return {"mixture": mix_wav, "sources": sources, "sample_rate": self.target_sr}
-=======
-        return {
-            "mixture": mix_wav,
-            "wav_path": item["mix"].name,
-            "sources": sources,
-            "video": video,
-            "sample_rate": self.target_sr,
-        }
->>>>>>> 31e479cf
+            return {
+                "mixture": mix_wav,
+                "wav_path": item["mix"].name,
+                "sources": sources,
+                "video": video,
+                "sample_rate": self.target_sr,
+            }
+        return {"mixture": mix_wav, "wav_path": item["mix"].name, "sources": sources, "sample_rate": self.target_sr}
 
     def __len__(self):
         """
