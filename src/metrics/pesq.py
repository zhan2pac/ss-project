--- conflicted
+++ resolved
@@ -36,24 +36,17 @@
         Returns:
             metrics (Tensor): calculated PESQ.
         """
-        _, c_sources, _ = preds.shape
 
-        metrics_perm = []
-        for permute in permutations(range(c_sources)):
-            metric = self.metric(preds, sources[:, permute])
-            metrics_perm.append(metric)
+        if self.audio_only:
+            _, c_sources, _ = preds.shape
 
-<<<<<<< HEAD
-        return max(metrics_perm)
-=======
-        if self.audio_only:
-            sources_swap = sources[:, [1, 0]]
-            metric_value = torch.max(
-                self.metric(preds, sources),
-                self.metric(preds, sources_swap),
-            )
+            metrics_perm = []
+            for permute in permutations(range(c_sources)):
+                metric = self.metric(preds, sources[:, permute])
+                metrics_perm.append(metric)
+
+            metric_value = max(metrics_perm)
         else:
             metric_value = self.metric(preds, sources)
 
-        return metric_value
->>>>>>> 31e479cf
+        return metric_value